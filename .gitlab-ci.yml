--- conflicted
+++ resolved
@@ -14,16 +14,6 @@
   script:
     - cargo test --all-features --all
 
-<<<<<<< HEAD
-=======
-master:
-  stage: build
-  script:
-    - cargo build
-  only:
-    - master
-
->>>>>>> 72aee92f
 # variables:
 #   GIT_SUBMODULE_STRATEGY: recursive
 
